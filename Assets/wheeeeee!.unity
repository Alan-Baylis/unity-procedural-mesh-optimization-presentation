--- conflicted
+++ resolved
@@ -127,12 +127,6 @@
   _maxAngle: 2
   _minVertexDistance: 0.05
   _maxVertexDistance: 0.3
-<<<<<<< HEAD
-  _optimizeAngleInterval: 0.1
-  _optimizeDistanceInterval: 0.05
-  _optimizeCount: 30
-=======
->>>>>>> 6a2082a4
   _source: {fileID: 1814559164}
 --- !u!4 &1557853282
 Transform:
